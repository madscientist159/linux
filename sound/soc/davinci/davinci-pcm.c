/*
 * ALSA PCM interface for the TI DAVINCI processor
 *
 * Author:      Vladimir Barinov, <vbarinov@embeddedalley.com>
 * Copyright:   (C) 2007 MontaVista Software, Inc., <source@mvista.com>
 * added SRAM ping/pong (C) 2008 Troy Kisky <troy.kisky@boundarydevices.com>
 *
 * This program is free software; you can redistribute it and/or modify
 * it under the terms of the GNU General Public License version 2 as
 * published by the Free Software Foundation.
 */

#include <linux/module.h>
#include <linux/init.h>
#include <linux/platform_device.h>
#include <linux/slab.h>
#include <linux/dma-mapping.h>
#include <linux/kernel.h>
#include <linux/genalloc.h>

#include <sound/core.h>
#include <sound/pcm.h>
#include <sound/pcm_params.h>
#include <sound/soc.h>

#include <asm/dma.h>

#include "davinci-pcm.h"

#ifdef DEBUG
static void print_buf_info(int slot, char *name)
{
	struct edmacc_param p;
	if (slot < 0)
		return;
	edma_read_slot(slot, &p);
	printk(KERN_DEBUG "%s: 0x%x, opt=%x, src=%x, a_b_cnt=%x dst=%x\n",
			name, slot, p.opt, p.src, p.a_b_cnt, p.dst);
	printk(KERN_DEBUG "    src_dst_bidx=%x link_bcntrld=%x src_dst_cidx=%x ccnt=%x\n",
			p.src_dst_bidx, p.link_bcntrld, p.src_dst_cidx, p.ccnt);
}
#else
static void print_buf_info(int slot, char *name)
{
}
#endif

#define DAVINCI_PCM_FMTBITS	(\
				SNDRV_PCM_FMTBIT_S8	|\
				SNDRV_PCM_FMTBIT_U8	|\
				SNDRV_PCM_FMTBIT_S16_LE	|\
				SNDRV_PCM_FMTBIT_S16_BE	|\
				SNDRV_PCM_FMTBIT_U16_LE	|\
				SNDRV_PCM_FMTBIT_U16_BE	|\
				SNDRV_PCM_FMTBIT_S24_LE	|\
				SNDRV_PCM_FMTBIT_S24_BE	|\
				SNDRV_PCM_FMTBIT_U24_LE	|\
				SNDRV_PCM_FMTBIT_U24_BE	|\
				SNDRV_PCM_FMTBIT_S32_LE	|\
				SNDRV_PCM_FMTBIT_S32_BE	|\
				SNDRV_PCM_FMTBIT_U32_LE	|\
				SNDRV_PCM_FMTBIT_U32_BE)

static struct snd_pcm_hardware pcm_hardware_playback = {
	.info = (SNDRV_PCM_INFO_INTERLEAVED | SNDRV_PCM_INFO_BLOCK_TRANSFER |
		 SNDRV_PCM_INFO_MMAP | SNDRV_PCM_INFO_MMAP_VALID |
		 SNDRV_PCM_INFO_PAUSE | SNDRV_PCM_INFO_RESUME|
		 SNDRV_PCM_INFO_BATCH),
	.formats = DAVINCI_PCM_FMTBITS,
	.rates = SNDRV_PCM_RATE_8000_192000 | SNDRV_PCM_RATE_KNOT,
	.rate_min = 8000,
	.rate_max = 192000,
	.channels_min = 2,
	.channels_max = 384,
	.buffer_bytes_max = 128 * 1024,
	.period_bytes_min = 32,
	.period_bytes_max = 8 * 1024,
	.periods_min = 16,
	.periods_max = 255,
	.fifo_size = 0,
};

static struct snd_pcm_hardware pcm_hardware_capture = {
	.info = (SNDRV_PCM_INFO_INTERLEAVED | SNDRV_PCM_INFO_BLOCK_TRANSFER |
		 SNDRV_PCM_INFO_MMAP | SNDRV_PCM_INFO_MMAP_VALID |
		 SNDRV_PCM_INFO_PAUSE |
		 SNDRV_PCM_INFO_BATCH),
	.formats = DAVINCI_PCM_FMTBITS,
	.rates = SNDRV_PCM_RATE_8000_192000 | SNDRV_PCM_RATE_KNOT,
	.rate_min = 8000,
	.rate_max = 192000,
	.channels_min = 2,
	.channels_max = 384,
	.buffer_bytes_max = 128 * 1024,
	.period_bytes_min = 32,
	.period_bytes_max = 8 * 1024,
	.periods_min = 16,
	.periods_max = 255,
	.fifo_size = 0,
};

/*
 * How ping/pong works....
 *
 * Playback:
 * ram_params - copys 2*ping_size from start of SDRAM to iram,
 * 	links to ram_link2
 * ram_link2 - copys rest of SDRAM to iram in ping_size units,
 * 	links to ram_link
 * ram_link - copys entire SDRAM to iram in ping_size uints,
 * 	links to self
 *
 * asp_params - same as asp_link[0]
 * asp_link[0] - copys from lower half of iram to asp port
 * 	links to asp_link[1], triggers iram copy event on completion
 * asp_link[1] - copys from upper half of iram to asp port
 * 	links to asp_link[0], triggers iram copy event on completion
 * 	triggers interrupt only needed to let upper SOC levels update position
 * 	in stream on completion
 *
 * When playback is started:
 * 	ram_params started
 * 	asp_params started
 *
 * Capture:
 * ram_params - same as ram_link,
 * 	links to ram_link
 * ram_link - same as playback
 * 	links to self
 *
 * asp_params - same as playback
 * asp_link[0] - same as playback
 * asp_link[1] - same as playback
 *
 * When capture is started:
 * 	asp_params started
 */
struct davinci_runtime_data {
	spinlock_t lock;
	int period;		/* current DMA period */
	int asp_channel;	/* Master DMA channel */
	int asp_link[2];	/* asp parameter link channel, ping/pong */
	struct davinci_pcm_dma_params *params;	/* DMA params */
	int ram_channel;
	int ram_link;
	int ram_link2;
	struct edmacc_param asp_params;
	struct edmacc_param ram_params;
};

static void davinci_pcm_period_elapsed(struct snd_pcm_substream *substream)
{
	struct davinci_runtime_data *prtd = substream->runtime->private_data;
	struct snd_pcm_runtime *runtime = substream->runtime;

	prtd->period++;
	if (unlikely(prtd->period >= runtime->periods))
		prtd->period = 0;
}

static void davinci_pcm_period_reset(struct snd_pcm_substream *substream)
{
	struct davinci_runtime_data *prtd = substream->runtime->private_data;

	prtd->period = 0;
}
/*
 * Not used with ping/pong
 */
static void davinci_pcm_enqueue_dma(struct snd_pcm_substream *substream)
{
	struct davinci_runtime_data *prtd = substream->runtime->private_data;
	struct snd_pcm_runtime *runtime = substream->runtime;
	unsigned int period_size;
	unsigned int dma_offset;
	dma_addr_t dma_pos;
	dma_addr_t src, dst;
	unsigned short src_bidx, dst_bidx;
	unsigned short src_cidx, dst_cidx;
	unsigned int data_type;
	unsigned short acnt;
	unsigned int count;
	unsigned int fifo_level;
	unsigned char serializers = prtd->params->active_serializers;

	period_size = snd_pcm_lib_period_bytes(substream);
	dma_offset = prtd->period * period_size;
	dma_pos = runtime->dma_addr + dma_offset;
	fifo_level = prtd->params->fifo_level;

	pr_debug("davinci_pcm: audio_set_dma_params_play channel = %d "
		"dma_ptr = %x period_size=%x\n", prtd->asp_link[0], dma_pos,
		period_size);

	data_type = prtd->params->data_type;
	count = period_size / data_type;
	if (fifo_level)
		count /= fifo_level * serializers;

	if (substream->stream == SNDRV_PCM_STREAM_PLAYBACK) {
		src = dma_pos;
		dst = prtd->params->dma_addr;
		src_bidx = data_type;
		dst_bidx = 4;
<<<<<<< HEAD
		src_cidx = data_type * fifo_level * serializers;
=======
		src_cidx = data_type * fifo_level;
>>>>>>> 5cc50fc8
		dst_cidx = 0;
	} else {
		src = prtd->params->dma_addr;
		dst = dma_pos;
		src_bidx = 0;
		dst_bidx = data_type;
		src_cidx = 0;
		dst_cidx = data_type * fifo_level * serializers;
	}

	acnt = prtd->params->acnt;
	edma_set_src(prtd->asp_link[0], src, INCR, W8BIT);
	edma_set_dest(prtd->asp_link[0], dst, INCR, W8BIT);

	edma_set_src_index(prtd->asp_link[0], src_bidx, src_cidx);
	edma_set_dest_index(prtd->asp_link[0], dst_bidx, dst_cidx);

	if (!fifo_level)
		edma_set_transfer_params(prtd->asp_link[0], acnt, count, 1, 0,
							ASYNC);
	else
		edma_set_transfer_params(prtd->asp_link[0], acnt,
<<<<<<< HEAD
						fifo_level * serializers,
						count, fifo_level * serializers,
=======
						fifo_level,
						count, fifo_level,
>>>>>>> 5cc50fc8
						ABSYNC);
}

static void davinci_pcm_dma_irq(unsigned link, u16 ch_status, void *data)
{
	struct snd_pcm_substream *substream = data;
	struct davinci_runtime_data *prtd = substream->runtime->private_data;

	print_buf_info(prtd->ram_channel, "i ram_channel");
	pr_debug("davinci_pcm: link=%d, status=0x%x\n", link, ch_status);

	if (unlikely(ch_status != DMA_COMPLETE))
		return;

	if (snd_pcm_running(substream)) {
		spin_lock(&prtd->lock);
		if (prtd->ram_channel < 0) {
			/* No ping/pong must fix up link dma data*/
			davinci_pcm_enqueue_dma(substream);
		}
		davinci_pcm_period_elapsed(substream);
		spin_unlock(&prtd->lock);
		snd_pcm_period_elapsed(substream);
	}
}

#ifdef CONFIG_GENERIC_ALLOCATOR
static int allocate_sram(struct snd_pcm_substream *substream,
		struct gen_pool *sram_pool, unsigned size,
		struct snd_pcm_hardware *ppcm)
{
	struct snd_dma_buffer *buf = &substream->dma_buffer;
	struct snd_dma_buffer *iram_dma = NULL;
	dma_addr_t iram_phys = 0;
	void *iram_virt = NULL;

	if (buf->private_data || !size)
		return 0;

	ppcm->period_bytes_max = size;
	iram_virt = (void *)gen_pool_alloc(sram_pool, size);
	if (!iram_virt)
		goto exit1;
	iram_phys = gen_pool_virt_to_phys(sram_pool, (unsigned)iram_virt);
	iram_dma = kzalloc(sizeof(*iram_dma), GFP_KERNEL);
	if (!iram_dma)
		goto exit2;
	iram_dma->area = iram_virt;
	iram_dma->addr = iram_phys;
	memset(iram_dma->area, 0, size);
	iram_dma->bytes = size;
	buf->private_data = iram_dma;
	return 0;
exit2:
	if (iram_virt)
		gen_pool_free(sram_pool, (unsigned)iram_virt, size);
exit1:
	return -ENOMEM;
}

static void davinci_free_sram(struct snd_pcm_substream *substream,
			      struct snd_dma_buffer *iram_dma)
{
	struct davinci_runtime_data *prtd = substream->runtime->private_data;
	struct gen_pool *sram_pool = prtd->params->sram_pool;

	gen_pool_free(sram_pool, (unsigned) iram_dma->area, iram_dma->bytes);
}
#else
static int allocate_sram(struct snd_pcm_substream *substream,
		struct gen_pool *sram_pool, unsigned size,
		struct snd_pcm_hardware *ppcm)
{
	return 0;
}

static void davinci_free_sram(struct snd_pcm_substream *substream,
			      struct snd_dma_buffer *iram_dma)
{
}
#endif

/*
 * Only used with ping/pong.
 * This is called after runtime->dma_addr, period_bytes and data_type are valid
 */
static int ping_pong_dma_setup(struct snd_pcm_substream *substream)
{
	unsigned short ram_src_cidx, ram_dst_cidx;
	struct snd_pcm_runtime *runtime = substream->runtime;
	struct davinci_runtime_data *prtd = runtime->private_data;
	struct snd_dma_buffer *iram_dma =
		(struct snd_dma_buffer *)substream->dma_buffer.private_data;
	struct davinci_pcm_dma_params *params = prtd->params;
	unsigned int data_type = params->data_type;
	unsigned int acnt = params->acnt;
	/* divide by 2 for ping/pong */
	unsigned int ping_size = snd_pcm_lib_period_bytes(substream) >> 1;
	unsigned int fifo_level = prtd->params->fifo_level;
	unsigned int count;
	if ((data_type == 0) || (data_type > 4)) {
		printk(KERN_ERR "%s: data_type=%i\n", __func__, data_type);
		return -EINVAL;
	}
	if (substream->stream == SNDRV_PCM_STREAM_PLAYBACK) {
		dma_addr_t asp_src_pong = iram_dma->addr + ping_size;
		ram_src_cidx = ping_size;
		ram_dst_cidx = -ping_size;
		edma_set_src(prtd->asp_link[1], asp_src_pong, INCR, W8BIT);

		edma_set_src_index(prtd->asp_link[0], data_type,
				data_type * fifo_level);
		edma_set_src_index(prtd->asp_link[1], data_type,
				data_type * fifo_level);

		edma_set_src(prtd->ram_link, runtime->dma_addr, INCR, W32BIT);
	} else {
		dma_addr_t asp_dst_pong = iram_dma->addr + ping_size;
		ram_src_cidx = -ping_size;
		ram_dst_cidx = ping_size;
		edma_set_dest(prtd->asp_link[1], asp_dst_pong, INCR, W8BIT);

		edma_set_dest_index(prtd->asp_link[0], data_type,
				data_type * fifo_level);
		edma_set_dest_index(prtd->asp_link[1], data_type,
				data_type * fifo_level);

		edma_set_dest(prtd->ram_link, runtime->dma_addr, INCR, W32BIT);
	}

	if (!fifo_level) {
		count = ping_size / data_type;
		edma_set_transfer_params(prtd->asp_link[0], acnt, count,
				1, 0, ASYNC);
		edma_set_transfer_params(prtd->asp_link[1], acnt, count,
				1, 0, ASYNC);
	} else {
		count = ping_size / (data_type * fifo_level);
		edma_set_transfer_params(prtd->asp_link[0], acnt, fifo_level,
				count, fifo_level, ABSYNC);
		edma_set_transfer_params(prtd->asp_link[1], acnt, fifo_level,
				count, fifo_level, ABSYNC);
	}

	edma_set_src_index(prtd->ram_link, ping_size, ram_src_cidx);
	edma_set_dest_index(prtd->ram_link, ping_size, ram_dst_cidx);
	edma_set_transfer_params(prtd->ram_link, ping_size, 2,
			runtime->periods, 2, ASYNC);

	/* init master params */
	edma_read_slot(prtd->asp_link[0], &prtd->asp_params);
	edma_read_slot(prtd->ram_link, &prtd->ram_params);
	if (substream->stream == SNDRV_PCM_STREAM_PLAYBACK) {
		struct edmacc_param p_ram;
		/* Copy entire iram buffer before playback started */
		prtd->ram_params.a_b_cnt = (1 << 16) | (ping_size << 1);
		/* 0 dst_bidx */
		prtd->ram_params.src_dst_bidx = (ping_size << 1);
		/* 0 dst_cidx */
		prtd->ram_params.src_dst_cidx = (ping_size << 1);
		prtd->ram_params.ccnt = 1;

		/* Skip 1st period */
		edma_read_slot(prtd->ram_link, &p_ram);
		p_ram.src += (ping_size << 1);
		p_ram.ccnt -= 1;
		edma_write_slot(prtd->ram_link2, &p_ram);
		/*
		 * When 1st started, ram -> iram dma channel will fill the
		 * entire iram.  Then, whenever a ping/pong asp buffer finishes,
		 * 1/2 iram will be filled.
		 */
		prtd->ram_params.link_bcntrld =
			EDMA_CHAN_SLOT(prtd->ram_link2) << 5;
	}
	return 0;
}

/* 1 asp tx or rx channel using 2 parameter channels
 * 1 ram to/from iram channel using 1 parameter channel
 *
 * Playback
 * ram copy channel kicks off first,
 * 1st ram copy of entire iram buffer completion kicks off asp channel
 * asp tcc always kicks off ram copy of 1/2 iram buffer
 *
 * Record
 * asp channel starts, tcc kicks off ram copy
 */
static int request_ping_pong(struct snd_pcm_substream *substream,
		struct davinci_runtime_data *prtd,
		struct snd_dma_buffer *iram_dma)
{
	dma_addr_t asp_src_ping;
	dma_addr_t asp_dst_ping;
	int ret;
	struct davinci_pcm_dma_params *params = prtd->params;

	/* Request ram master channel */
	ret = prtd->ram_channel = edma_alloc_channel(EDMA_CHANNEL_ANY,
				  davinci_pcm_dma_irq, substream,
				  prtd->params->ram_chan_q);
	if (ret < 0)
		goto exit1;

	/* Request ram link channel */
	ret = prtd->ram_link = edma_alloc_slot(
			EDMA_CTLR(prtd->ram_channel), EDMA_SLOT_ANY);
	if (ret < 0)
		goto exit2;

	ret = prtd->asp_link[1] = edma_alloc_slot(
			EDMA_CTLR(prtd->asp_channel), EDMA_SLOT_ANY);
	if (ret < 0)
		goto exit3;

	prtd->ram_link2 = -1;
	if (substream->stream == SNDRV_PCM_STREAM_PLAYBACK) {
		ret = prtd->ram_link2 = edma_alloc_slot(
			EDMA_CTLR(prtd->ram_channel), EDMA_SLOT_ANY);
		if (ret < 0)
			goto exit4;
	}
	/* circle ping-pong buffers */
	edma_link(prtd->asp_link[0], prtd->asp_link[1]);
	edma_link(prtd->asp_link[1], prtd->asp_link[0]);
	/* circle ram buffers */
	edma_link(prtd->ram_link, prtd->ram_link);

	if (substream->stream == SNDRV_PCM_STREAM_PLAYBACK) {
		asp_src_ping = iram_dma->addr;
		asp_dst_ping = params->dma_addr;	/* fifo */
	} else {
		asp_src_ping = params->dma_addr;	/* fifo */
		asp_dst_ping = iram_dma->addr;
	}
	/* ping */
	edma_set_src(prtd->asp_link[0], asp_src_ping, INCR, W16BIT);
	edma_set_dest(prtd->asp_link[0], asp_dst_ping, INCR, W16BIT);
	edma_set_src_index(prtd->asp_link[0], 0, 0);
	edma_set_dest_index(prtd->asp_link[0], 0, 0);

	edma_read_slot(prtd->asp_link[0], &prtd->asp_params);
	prtd->asp_params.opt &= ~(TCCMODE | EDMA_TCC(0x3f) | TCINTEN);
	prtd->asp_params.opt |= TCCHEN |
		EDMA_TCC(prtd->ram_channel & 0x3f);
	edma_write_slot(prtd->asp_link[0], &prtd->asp_params);

	/* pong */
	edma_set_src(prtd->asp_link[1], asp_src_ping, INCR, W16BIT);
	edma_set_dest(prtd->asp_link[1], asp_dst_ping, INCR, W16BIT);
	edma_set_src_index(prtd->asp_link[1], 0, 0);
	edma_set_dest_index(prtd->asp_link[1], 0, 0);

	edma_read_slot(prtd->asp_link[1], &prtd->asp_params);
	prtd->asp_params.opt &= ~(TCCMODE | EDMA_TCC(0x3f));
	/* interrupt after every pong completion */
	prtd->asp_params.opt |= TCINTEN | TCCHEN |
		EDMA_TCC(prtd->ram_channel & 0x3f);
	edma_write_slot(prtd->asp_link[1], &prtd->asp_params);

	/* ram */
	edma_set_src(prtd->ram_link, iram_dma->addr, INCR, W32BIT);
	edma_set_dest(prtd->ram_link, iram_dma->addr, INCR, W32BIT);
	pr_debug("%s: audio dma channels/slots in use for ram:%u %u %u,"
		"for asp:%u %u %u\n", __func__,
		prtd->ram_channel, prtd->ram_link, prtd->ram_link2,
		prtd->asp_channel, prtd->asp_link[0],
		prtd->asp_link[1]);
	return 0;
exit4:
	edma_free_channel(prtd->asp_link[1]);
	prtd->asp_link[1] = -1;
exit3:
	edma_free_channel(prtd->ram_link);
	prtd->ram_link = -1;
exit2:
	edma_free_channel(prtd->ram_channel);
	prtd->ram_channel = -1;
exit1:
	return ret;
}

static int davinci_pcm_dma_request(struct snd_pcm_substream *substream)
{
	struct snd_dma_buffer *iram_dma;
	struct davinci_runtime_data *prtd = substream->runtime->private_data;
	struct davinci_pcm_dma_params *params = prtd->params;
	int ret;

	if (!params)
		return -ENODEV;

	/* Request asp master DMA channel */
	ret = prtd->asp_channel = edma_alloc_channel(params->channel,
			davinci_pcm_dma_irq, substream,
			prtd->params->asp_chan_q);
	if (ret < 0)
		goto exit1;

	/* Request asp link channels */
	ret = prtd->asp_link[0] = edma_alloc_slot(
			EDMA_CTLR(prtd->asp_channel), EDMA_SLOT_ANY);
	if (ret < 0)
		goto exit2;

	iram_dma = (struct snd_dma_buffer *)substream->dma_buffer.private_data;
	if (iram_dma) {
		if (request_ping_pong(substream, prtd, iram_dma) == 0)
			return 0;
		printk(KERN_WARNING "%s: dma channel allocation failed,"
				"not using sram\n", __func__);
	}

	/* Issue transfer completion IRQ when the channel completes a
	 * transfer, then always reload from the same slot (by a kind
	 * of loopback link).  The completion IRQ handler will update
	 * the reload slot with a new buffer.
	 *
	 * REVISIT save p_ram here after setting up everything except
	 * the buffer and its length (ccnt) ... use it as a template
	 * so davinci_pcm_enqueue_dma() takes less time in IRQ.
	 */
	edma_read_slot(prtd->asp_link[0], &prtd->asp_params);
	prtd->asp_params.opt |= TCINTEN |
		EDMA_TCC(EDMA_CHAN_SLOT(prtd->asp_channel));
	prtd->asp_params.link_bcntrld = EDMA_CHAN_SLOT(prtd->asp_link[0]) << 5;
	edma_write_slot(prtd->asp_link[0], &prtd->asp_params);
	return 0;
exit2:
	edma_free_channel(prtd->asp_channel);
	prtd->asp_channel = -1;
exit1:
	return ret;
}

static int davinci_pcm_trigger(struct snd_pcm_substream *substream, int cmd)
{
	struct davinci_runtime_data *prtd = substream->runtime->private_data;
	int ret = 0;

	spin_lock(&prtd->lock);

	switch (cmd) {
	case SNDRV_PCM_TRIGGER_START:
		edma_start(prtd->asp_channel);
		if (substream->stream == SNDRV_PCM_STREAM_PLAYBACK &&
		    prtd->ram_channel >= 0) {
			/* copy 1st iram buffer */
			edma_start(prtd->ram_channel);
		}
		break;
	case SNDRV_PCM_TRIGGER_RESUME:
	case SNDRV_PCM_TRIGGER_PAUSE_RELEASE:
		edma_resume(prtd->asp_channel);
		break;
	case SNDRV_PCM_TRIGGER_STOP:
	case SNDRV_PCM_TRIGGER_SUSPEND:
	case SNDRV_PCM_TRIGGER_PAUSE_PUSH:
		edma_pause(prtd->asp_channel);
		break;
	default:
		ret = -EINVAL;
		break;
	}

	spin_unlock(&prtd->lock);

	return ret;
}

static int davinci_pcm_prepare(struct snd_pcm_substream *substream)
{
	struct davinci_runtime_data *prtd = substream->runtime->private_data;

	davinci_pcm_period_reset(substream);
	if (prtd->ram_channel >= 0) {
		int ret = ping_pong_dma_setup(substream);
		if (ret < 0)
			return ret;

		edma_write_slot(prtd->ram_channel, &prtd->ram_params);
		edma_write_slot(prtd->asp_channel, &prtd->asp_params);

		print_buf_info(prtd->ram_channel, "ram_channel");
		print_buf_info(prtd->ram_link, "ram_link");
		print_buf_info(prtd->ram_link2, "ram_link2");
		print_buf_info(prtd->asp_channel, "asp_channel");
		print_buf_info(prtd->asp_link[0], "asp_link[0]");
		print_buf_info(prtd->asp_link[1], "asp_link[1]");

		/*
		 * There is a phase offset of 2 periods between the position
		 * used by dma setup and the position reported in the pointer
		 * function.
		 *
		 * The phase offset, when not using ping-pong buffers, is due to
		 * the two consecutive calls to davinci_pcm_enqueue_dma() below.
		 *
		 * Whereas here, with ping-pong buffers, the phase is due to
		 * there being an entire buffer transfer complete before the
		 * first dma completion event triggers davinci_pcm_dma_irq().
		 */
		davinci_pcm_period_elapsed(substream);
		davinci_pcm_period_elapsed(substream);

		return 0;
	}
	davinci_pcm_enqueue_dma(substream);
	davinci_pcm_period_elapsed(substream);

	/* Copy self-linked parameter RAM entry into master channel */
	edma_read_slot(prtd->asp_link[0], &prtd->asp_params);
	edma_write_slot(prtd->asp_channel, &prtd->asp_params);
	davinci_pcm_enqueue_dma(substream);
	davinci_pcm_period_elapsed(substream);

	return 0;
}

static snd_pcm_uframes_t
davinci_pcm_pointer(struct snd_pcm_substream *substream)
{
	struct snd_pcm_runtime *runtime = substream->runtime;
	struct davinci_runtime_data *prtd = runtime->private_data;
	unsigned int offset;
	int asp_count;
	unsigned int period_size = snd_pcm_lib_period_bytes(substream);

	/*
	 * There is a phase offset of 2 periods between the position used by dma
	 * setup and the position reported in the pointer function. Either +2 in
	 * the dma setup or -2 here in the pointer function (with wrapping,
	 * both) accounts for this offset -- choose the latter since it makes
	 * the first-time setup clearer.
	 */
	spin_lock(&prtd->lock);
	asp_count = prtd->period - 2;
	spin_unlock(&prtd->lock);

	if (asp_count < 0)
		asp_count += runtime->periods;
	asp_count *= period_size;

	offset = bytes_to_frames(runtime, asp_count);
	if (offset >= runtime->buffer_size)
		offset = 0;

	return offset;
}

static int davinci_pcm_open(struct snd_pcm_substream *substream)
{
	struct snd_pcm_runtime *runtime = substream->runtime;
	struct davinci_runtime_data *prtd;
	struct snd_pcm_hardware *ppcm;
	int ret = 0;
	struct snd_soc_pcm_runtime *rtd = substream->private_data;
	struct davinci_pcm_dma_params *pa;
	struct davinci_pcm_dma_params *params;

	pa = snd_soc_dai_get_dma_data(rtd->cpu_dai, substream);
	if (!pa)
		return -ENODEV;
	params = &pa[substream->stream];

	ppcm = (substream->stream == SNDRV_PCM_STREAM_PLAYBACK) ?
			&pcm_hardware_playback : &pcm_hardware_capture;
	allocate_sram(substream, params->sram_pool, params->sram_size, ppcm);
	snd_soc_set_runtime_hwparams(substream, ppcm);
	/* ensure that buffer size is a multiple of period size */
	ret = snd_pcm_hw_constraint_integer(runtime,
						SNDRV_PCM_HW_PARAM_PERIODS);
	if (ret < 0)
		return ret;

	prtd = kzalloc(sizeof(struct davinci_runtime_data), GFP_KERNEL);
	if (prtd == NULL)
		return -ENOMEM;

	spin_lock_init(&prtd->lock);
	prtd->params = params;
	prtd->asp_channel = -1;
	prtd->asp_link[0] = prtd->asp_link[1] = -1;
	prtd->ram_channel = -1;
	prtd->ram_link = -1;
	prtd->ram_link2 = -1;

	runtime->private_data = prtd;

	ret = davinci_pcm_dma_request(substream);
	if (ret) {
		printk(KERN_ERR "davinci_pcm: Failed to get dma channels\n");
		kfree(prtd);
	}

	return ret;
}

static int davinci_pcm_close(struct snd_pcm_substream *substream)
{
	struct snd_pcm_runtime *runtime = substream->runtime;
	struct davinci_runtime_data *prtd = runtime->private_data;

	if (prtd->ram_channel >= 0)
		edma_stop(prtd->ram_channel);
	if (prtd->asp_channel >= 0)
		edma_stop(prtd->asp_channel);
	if (prtd->asp_link[0] >= 0)
		edma_unlink(prtd->asp_link[0]);
	if (prtd->asp_link[1] >= 0)
		edma_unlink(prtd->asp_link[1]);
	if (prtd->ram_link >= 0)
		edma_unlink(prtd->ram_link);

	if (prtd->asp_link[0] >= 0)
		edma_free_slot(prtd->asp_link[0]);
	if (prtd->asp_link[1] >= 0)
		edma_free_slot(prtd->asp_link[1]);
	if (prtd->asp_channel >= 0)
		edma_free_channel(prtd->asp_channel);
	if (prtd->ram_link >= 0)
		edma_free_slot(prtd->ram_link);
	if (prtd->ram_link2 >= 0)
		edma_free_slot(prtd->ram_link2);
	if (prtd->ram_channel >= 0)
		edma_free_channel(prtd->ram_channel);

	kfree(prtd);

	return 0;
}

static int davinci_pcm_hw_params(struct snd_pcm_substream *substream,
				 struct snd_pcm_hw_params *hw_params)
{
	return snd_pcm_lib_malloc_pages(substream,
					params_buffer_bytes(hw_params));
}

static int davinci_pcm_hw_free(struct snd_pcm_substream *substream)
{
	return snd_pcm_lib_free_pages(substream);
}

static int davinci_pcm_mmap(struct snd_pcm_substream *substream,
			    struct vm_area_struct *vma)
{
	struct snd_pcm_runtime *runtime = substream->runtime;

	return dma_mmap_writecombine(substream->pcm->card->dev, vma,
				     runtime->dma_area,
				     runtime->dma_addr,
				     runtime->dma_bytes);
}

static struct snd_pcm_ops davinci_pcm_ops = {
	.open = 	davinci_pcm_open,
	.close = 	davinci_pcm_close,
	.ioctl = 	snd_pcm_lib_ioctl,
	.hw_params = 	davinci_pcm_hw_params,
	.hw_free = 	davinci_pcm_hw_free,
	.prepare = 	davinci_pcm_prepare,
	.trigger = 	davinci_pcm_trigger,
	.pointer = 	davinci_pcm_pointer,
	.mmap = 	davinci_pcm_mmap,
};

static int davinci_pcm_preallocate_dma_buffer(struct snd_pcm *pcm, int stream,
		size_t size)
{
	struct snd_pcm_substream *substream = pcm->streams[stream].substream;
	struct snd_dma_buffer *buf = &substream->dma_buffer;

	buf->dev.type = SNDRV_DMA_TYPE_DEV;
	buf->dev.dev = pcm->card->dev;
	buf->private_data = NULL;
	buf->area = dma_alloc_writecombine(pcm->card->dev, size,
					   &buf->addr, GFP_KERNEL);

	pr_debug("davinci_pcm: preallocate_dma_buffer: area=%p, addr=%p, "
		"size=%d\n", (void *) buf->area, (void *) buf->addr, size);

	if (!buf->area)
		return -ENOMEM;

	buf->bytes = size;
	return 0;
}

static void davinci_pcm_free(struct snd_pcm *pcm)
{
	struct snd_pcm_substream *substream;
	struct snd_dma_buffer *buf;
	int stream;

	for (stream = 0; stream < 2; stream++) {
		struct snd_dma_buffer *iram_dma;
		substream = pcm->streams[stream].substream;
		if (!substream)
			continue;

		buf = &substream->dma_buffer;
		if (!buf->area)
			continue;

		dma_free_writecombine(pcm->card->dev, buf->bytes,
				      buf->area, buf->addr);
		buf->area = NULL;
		iram_dma = buf->private_data;
		if (iram_dma) {
			davinci_free_sram(substream, iram_dma);
			kfree(iram_dma);
		}
	}
}

static u64 davinci_pcm_dmamask = DMA_BIT_MASK(32);

static int davinci_pcm_new(struct snd_soc_pcm_runtime *rtd)
{
	struct snd_card *card = rtd->card->snd_card;
	struct snd_pcm *pcm = rtd->pcm;
	int ret;

	if (!card->dev->dma_mask)
		card->dev->dma_mask = &davinci_pcm_dmamask;
	if (!card->dev->coherent_dma_mask)
		card->dev->coherent_dma_mask = DMA_BIT_MASK(32);

	if (pcm->streams[SNDRV_PCM_STREAM_PLAYBACK].substream) {
		ret = davinci_pcm_preallocate_dma_buffer(pcm,
			SNDRV_PCM_STREAM_PLAYBACK,
			pcm_hardware_playback.buffer_bytes_max);
		if (ret)
			return ret;
	}

	if (pcm->streams[SNDRV_PCM_STREAM_CAPTURE].substream) {
		ret = davinci_pcm_preallocate_dma_buffer(pcm,
			SNDRV_PCM_STREAM_CAPTURE,
			pcm_hardware_capture.buffer_bytes_max);
		if (ret)
			return ret;
	}

	return 0;
}

static struct snd_soc_platform_driver davinci_soc_platform = {
	.ops =		&davinci_pcm_ops,
	.pcm_new = 	davinci_pcm_new,
	.pcm_free = 	davinci_pcm_free,
};

int davinci_soc_platform_register(struct device *dev)
{
	return snd_soc_register_platform(dev, &davinci_soc_platform);
}
EXPORT_SYMBOL_GPL(davinci_soc_platform_register);

void davinci_soc_platform_unregister(struct device *dev)
{
	snd_soc_unregister_platform(dev);
}
EXPORT_SYMBOL_GPL(davinci_soc_platform_unregister);

MODULE_AUTHOR("Vladimir Barinov");
MODULE_DESCRIPTION("TI DAVINCI PCM DMA module");
MODULE_LICENSE("GPL");<|MERGE_RESOLUTION|>--- conflicted
+++ resolved
@@ -181,7 +181,6 @@
 	unsigned short acnt;
 	unsigned int count;
 	unsigned int fifo_level;
-	unsigned char serializers = prtd->params->active_serializers;
 
 	period_size = snd_pcm_lib_period_bytes(substream);
 	dma_offset = prtd->period * period_size;
@@ -195,18 +194,14 @@
 	data_type = prtd->params->data_type;
 	count = period_size / data_type;
 	if (fifo_level)
-		count /= fifo_level * serializers;
+		count /= fifo_level;
 
 	if (substream->stream == SNDRV_PCM_STREAM_PLAYBACK) {
 		src = dma_pos;
 		dst = prtd->params->dma_addr;
 		src_bidx = data_type;
 		dst_bidx = 4;
-<<<<<<< HEAD
-		src_cidx = data_type * fifo_level * serializers;
-=======
 		src_cidx = data_type * fifo_level;
->>>>>>> 5cc50fc8
 		dst_cidx = 0;
 	} else {
 		src = prtd->params->dma_addr;
@@ -214,7 +209,7 @@
 		src_bidx = 0;
 		dst_bidx = data_type;
 		src_cidx = 0;
-		dst_cidx = data_type * fifo_level * serializers;
+		dst_cidx = data_type * fifo_level;
 	}
 
 	acnt = prtd->params->acnt;
@@ -229,13 +224,8 @@
 							ASYNC);
 	else
 		edma_set_transfer_params(prtd->asp_link[0], acnt,
-<<<<<<< HEAD
-						fifo_level * serializers,
-						count, fifo_level * serializers,
-=======
 						fifo_level,
 						count, fifo_level,
->>>>>>> 5cc50fc8
 						ABSYNC);
 }
 
