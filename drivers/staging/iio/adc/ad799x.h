/*
 * Copyright (C) 2010-2011 Michael Hennerich, Analog Devices Inc.
 * Copyright (C) 2008-2010 Jonathan Cameron
 *
 * This program is free software; you can redistribute it and/or modify
 * it under the terms of the GNU General Public License version 2 as
 * published by the Free Software Foundation.
 *
 * ad799x.h
 */

#ifndef _AD799X_H_
#define  _AD799X_H_

#define AD799X_CHANNEL_SHIFT			4
#define AD799X_STORAGEBITS			16
/*
 * AD7991, AD7995 and AD7999 defines
 */

#define AD7991_REF_SEL				0x08
#define AD7991_FLTR				0x04
#define AD7991_BIT_TRIAL_DELAY			0x02
#define AD7991_SAMPLE_DELAY			0x01

/*
 * AD7992, AD7993, AD7994, AD7997 and AD7998 defines
 */

#define AD7998_FLTR				0x08
#define AD7998_ALERT_EN				0x04
#define AD7998_BUSY_ALERT			0x02
#define AD7998_BUSY_ALERT_POL			0x01

#define AD7998_CONV_RES_REG			0x0
#define AD7998_ALERT_STAT_REG			0x1
#define AD7998_CONF_REG				0x2
#define AD7998_CYCLE_TMR_REG			0x3
#define AD7998_DATALOW_CH1_REG			0x4
#define AD7998_DATAHIGH_CH1_REG			0x5
#define AD7998_HYST_CH1_REG			0x6
#define AD7998_DATALOW_CH2_REG			0x7
#define AD7998_DATAHIGH_CH2_REG			0x8
#define AD7998_HYST_CH2_REG			0x9
#define AD7998_DATALOW_CH3_REG			0xA
#define AD7998_DATAHIGH_CH3_REG			0xB
#define AD7998_HYST_CH3_REG			0xC
#define AD7998_DATALOW_CH4_REG			0xD
#define AD7998_DATAHIGH_CH4_REG			0xE
#define AD7998_HYST_CH4_REG			0xF

#define AD7998_CYC_MASK				0x7
#define AD7998_CYC_DIS				0x0
#define AD7998_CYC_TCONF_32			0x1
#define AD7998_CYC_TCONF_64			0x2
#define AD7998_CYC_TCONF_128			0x3
#define AD7998_CYC_TCONF_256			0x4
#define AD7998_CYC_TCONF_512			0x5
#define AD7998_CYC_TCONF_1024			0x6
#define AD7998_CYC_TCONF_2048			0x7

#define AD7998_ALERT_STAT_CLEAR			0xFF

/*
 * AD7997 and AD7997 defines
 */

#define AD7997_8_READ_SINGLE			0x80
#define AD7997_8_READ_SEQUENCE			0x70
/* TODO: move this into a common header */
#define RES_MASK(bits)	((1 << (bits)) - 1)

enum {
	ad7991,
	ad7995,
	ad7999,
	ad7992,
	ad7993,
	ad7994,
	ad7997,
	ad7998
};

struct ad799x_state;

/**
 * struct ad799x_chip_info - chip specifc information
 * @channel:		channel specification
 * @num_channels:	number of channels
 * @int_vref_mv:	the internal reference voltage
 * @monitor_mode:	whether the chip supports monitor interrupts
 * @default_config:	device default configuration
 * @event_attrs:	pointer to the monitor event attribute group
 */

struct ad799x_chip_info {
	struct iio_chan_spec		channel[9];
	int				num_channels;
	u16				int_vref_mv;
	u16				default_config;
	const struct iio_info		*info;
};

struct ad799x_state {
	struct i2c_client		*client;
	const struct ad799x_chip_info	*chip_info;
<<<<<<< HEAD
	struct work_struct		poll_work;
	struct work_struct		work_thresh;
	atomic_t			protect_ring;
=======
>>>>>>> d762f438
	size_t				d_size;
	struct iio_trigger		*trig;
	struct regulator		*reg;
	u16				int_vref_mv;
	unsigned			id;
	char				*name;
	u16				config;
};

/*
 * TODO: struct ad799x_platform_data needs to go into include/linux/iio
 */

struct ad799x_platform_data {
	u16				vref_mv;
};

int ad7997_8_set_scan_mode(struct ad799x_state *st, unsigned mask);

#ifdef CONFIG_AD799X_RING_BUFFER
int ad799x_single_channel_from_ring(struct ad799x_state *st, long mask);
int ad799x_register_ring_funcs_and_init(struct iio_dev *indio_dev);
void ad799x_ring_cleanup(struct iio_dev *indio_dev);
#else /* CONFIG_AD799X_RING_BUFFER */
int ad799x_single_channel_from_ring(struct ad799x_state *st, long mask)
{
	return -EINVAL;
}


static inline int
ad799x_register_ring_funcs_and_init(struct iio_dev *indio_dev)
{
	return 0;
}

static inline void ad799x_ring_cleanup(struct iio_dev *indio_dev)
{
}
#endif /* CONFIG_AD799X_RING_BUFFER */
#endif /* _AD799X_H_ */<|MERGE_RESOLUTION|>--- conflicted
+++ resolved
@@ -104,12 +104,6 @@
 struct ad799x_state {
 	struct i2c_client		*client;
 	const struct ad799x_chip_info	*chip_info;
-<<<<<<< HEAD
-	struct work_struct		poll_work;
-	struct work_struct		work_thresh;
-	atomic_t			protect_ring;
-=======
->>>>>>> d762f438
 	size_t				d_size;
 	struct iio_trigger		*trig;
 	struct regulator		*reg;
