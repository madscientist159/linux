menu "Android"

config ANDROID
	bool "Android Drivers"
	default N
	---help---
	  Enable support for various drivers needed on the Android platform

if ANDROID

config ANDROID_BINDER_IPC
	bool "Android Binder IPC Driver"
	default n

config ASHMEM
	bool "Enable the Anonymous Shared Memory Subsystem"
	default n
	depends on SHMEM || TINY_SHMEM
	help
	  The ashmem subsystem is a new shared memory allocator, similar to
	  POSIX SHM but with different behavior and sporting a simpler
	  file-based API.

config ANDROID_LOGGER
	tristate "Android log driver"
	default n

config ANDROID_RAM_CONSOLE
	bool "Android RAM buffer console"
	depends on !S390 && !UML && HAVE_MEMBLOCK && PSTORE_RAM=y
	default n

config ANDROID_TIMED_OUTPUT
	bool "Timed output class driver"
	default y

config ANDROID_TIMED_GPIO
	tristate "Android timed gpio driver"
	depends on GENERIC_GPIO && ANDROID_TIMED_OUTPUT
	default n

config ANDROID_LOW_MEMORY_KILLER
	bool "Android Low Memory Killer"
	default N
	---help---
	  Register processes to be killed when memory is low

<<<<<<< HEAD
config ANDROID_INTF_ALARM
=======
source "drivers/staging/android/switch/Kconfig"

config ANDROID_INTF_ALARM_DEV
>>>>>>> c3c6cc91
	bool "Android alarm driver"
	depends on RTC_CLASS
	default n
	help
	  Provides non-wakeup and rtc backed wakeup alarms based on rtc or
	  elapsed realtime, and a non-wakeup alarm on the monotonic clock.
<<<<<<< HEAD
	  Also provides an interface to set the wall time which must be used
	  for elapsed realtime to work.

config ANDROID_INTF_ALARM_DEV
	bool "Android alarm device"
	depends on ANDROID_INTF_ALARM
	default y
	help
	  Exports the alarm interface to user-space.

config ANDROID_ALARM_OLDDRV_COMPAT
	bool "Android Alarm compatability with old drivers"
	depends on ANDROID_INTF_ALARM
	default n
	help
	  Provides preprocessor alias to aid compatability with
	  older out-of-tree drivers that use the Android Alarm
	  in-kernel API. This will be removed eventually.
=======
	  Also exports the alarm interface to user-space.

>>>>>>> c3c6cc91
endif # if ANDROID

endmenu<|MERGE_RESOLUTION|>--- conflicted
+++ resolved
@@ -45,42 +45,15 @@
 	---help---
 	  Register processes to be killed when memory is low
 
-<<<<<<< HEAD
-config ANDROID_INTF_ALARM
-=======
-source "drivers/staging/android/switch/Kconfig"
-
 config ANDROID_INTF_ALARM_DEV
->>>>>>> c3c6cc91
 	bool "Android alarm driver"
 	depends on RTC_CLASS
 	default n
 	help
 	  Provides non-wakeup and rtc backed wakeup alarms based on rtc or
 	  elapsed realtime, and a non-wakeup alarm on the monotonic clock.
-<<<<<<< HEAD
-	  Also provides an interface to set the wall time which must be used
-	  for elapsed realtime to work.
-
-config ANDROID_INTF_ALARM_DEV
-	bool "Android alarm device"
-	depends on ANDROID_INTF_ALARM
-	default y
-	help
-	  Exports the alarm interface to user-space.
-
-config ANDROID_ALARM_OLDDRV_COMPAT
-	bool "Android Alarm compatability with old drivers"
-	depends on ANDROID_INTF_ALARM
-	default n
-	help
-	  Provides preprocessor alias to aid compatability with
-	  older out-of-tree drivers that use the Android Alarm
-	  in-kernel API. This will be removed eventually.
-=======
 	  Also exports the alarm interface to user-space.
 
->>>>>>> c3c6cc91
 endif # if ANDROID
 
 endmenu