--- conflicted
+++ resolved
@@ -904,7 +904,6 @@
 static int saa6752hs_s_std(struct v4l2_subdev *sd, v4l2_std_id std)
 {
 	struct saa6752hs_state *h = to_state(sd);
-<<<<<<< HEAD
 
 	h->standard = std;
 	return 0;
@@ -919,22 +918,6 @@
 			chip, h->chip, h->revision);
 }
 
-=======
-
-	h->standard = std;
-	return 0;
-}
-
-static int saa6752hs_g_chip_ident(struct v4l2_subdev *sd, struct v4l2_dbg_chip_ident *chip)
-{
-	struct i2c_client *client = v4l2_get_subdevdata(sd);
-	struct saa6752hs_state *h = to_state(sd);
-
-	return v4l2_chip_ident_i2c_client(client,
-			chip, h->chip, h->revision);
-}
-
->>>>>>> 93cfb3c9
 /* ----------------------------------------------------------------------- */
 
 static const struct v4l2_subdev_core_ops saa6752hs_core_ops = {
@@ -945,12 +928,6 @@
 	.g_ext_ctrls = saa6752hs_g_ext_ctrls,
 	.s_ext_ctrls = saa6752hs_s_ext_ctrls,
 	.try_ext_ctrls = saa6752hs_try_ext_ctrls,
-<<<<<<< HEAD
-};
-
-static const struct v4l2_subdev_tuner_ops saa6752hs_tuner_ops = {
-=======
->>>>>>> 93cfb3c9
 	.s_std = saa6752hs_s_std,
 };
 
@@ -961,10 +938,6 @@
 
 static const struct v4l2_subdev_ops saa6752hs_ops = {
 	.core = &saa6752hs_core_ops,
-<<<<<<< HEAD
-	.tuner = &saa6752hs_tuner_ops,
-=======
->>>>>>> 93cfb3c9
 	.video = &saa6752hs_video_ops,
 };
 
