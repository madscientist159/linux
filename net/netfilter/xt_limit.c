/* (C) 1999 Jérôme de Vivie <devivie@info.enserb.u-bordeaux.fr>
 * (C) 1999 Hervé Eychenne <eychenne@info.enserb.u-bordeaux.fr>
 *
 * This program is free software; you can redistribute it and/or modify
 * it under the terms of the GNU General Public License version 2 as
 * published by the Free Software Foundation.
 */
<<<<<<< HEAD
#define pr_fmt(fmt) KBUILD_MODNAME ": " fmt
=======

#include <linux/slab.h>
>>>>>>> ab930471
#include <linux/module.h>
#include <linux/skbuff.h>
#include <linux/spinlock.h>
#include <linux/interrupt.h>

#include <linux/netfilter/x_tables.h>
#include <linux/netfilter/xt_limit.h>

struct xt_limit_priv {
	unsigned long prev;
	uint32_t credit;
};

MODULE_LICENSE("GPL");
MODULE_AUTHOR("Herve Eychenne <rv@wallfire.org>");
MODULE_DESCRIPTION("Xtables: rate-limit match");
MODULE_ALIAS("ipt_limit");
MODULE_ALIAS("ip6t_limit");

/* The algorithm used is the Simple Token Bucket Filter (TBF)
 * see net/sched/sch_tbf.c in the linux source tree
 */

static DEFINE_SPINLOCK(limit_lock);

/* Rusty: This is my (non-mathematically-inclined) understanding of
   this algorithm.  The `average rate' in jiffies becomes your initial
   amount of credit `credit' and the most credit you can ever have
   `credit_cap'.  The `peak rate' becomes the cost of passing the
   test, `cost'.

   `prev' tracks the last packet hit: you gain one credit per jiffy.
   If you get credit balance more than this, the extra credit is
   discarded.  Every time the match passes, you lose `cost' credits;
   if you don't have that many, the test fails.

   See Alexey's formal explanation in net/sched/sch_tbf.c.

   To get the maxmum range, we multiply by this factor (ie. you get N
   credits per jiffy).  We want to allow a rate as low as 1 per day
   (slowest userspace tool allows), which means
   CREDITS_PER_JIFFY*HZ*60*60*24 < 2^32. ie. */
#define MAX_CPJ (0xFFFFFFFF / (HZ*60*60*24))

/* Repeated shift and or gives us all 1s, final shift and add 1 gives
 * us the power of 2 below the theoretical max, so GCC simply does a
 * shift. */
#define _POW2_BELOW2(x) ((x)|((x)>>1))
#define _POW2_BELOW4(x) (_POW2_BELOW2(x)|_POW2_BELOW2((x)>>2))
#define _POW2_BELOW8(x) (_POW2_BELOW4(x)|_POW2_BELOW4((x)>>4))
#define _POW2_BELOW16(x) (_POW2_BELOW8(x)|_POW2_BELOW8((x)>>8))
#define _POW2_BELOW32(x) (_POW2_BELOW16(x)|_POW2_BELOW16((x)>>16))
#define POW2_BELOW32(x) ((_POW2_BELOW32(x)>>1) + 1)

#define CREDITS_PER_JIFFY POW2_BELOW32(MAX_CPJ)

static bool
limit_mt(const struct sk_buff *skb, const struct xt_match_param *par)
{
	const struct xt_rateinfo *r = par->matchinfo;
	struct xt_limit_priv *priv = r->master;
	unsigned long now = jiffies;

	spin_lock_bh(&limit_lock);
	priv->credit += (now - xchg(&priv->prev, now)) * CREDITS_PER_JIFFY;
	if (priv->credit > r->credit_cap)
		priv->credit = r->credit_cap;

	if (priv->credit >= r->cost) {
		/* We're not limited. */
		priv->credit -= r->cost;
		spin_unlock_bh(&limit_lock);
		return true;
	}

	spin_unlock_bh(&limit_lock);
	return false;
}

/* Precision saver. */
static u_int32_t
user2credits(u_int32_t user)
{
	/* If multiplying would overflow... */
	if (user > 0xFFFFFFFF / (HZ*CREDITS_PER_JIFFY))
		/* Divide first. */
		return (user / XT_LIMIT_SCALE) * HZ * CREDITS_PER_JIFFY;

	return (user * HZ * CREDITS_PER_JIFFY) / XT_LIMIT_SCALE;
}

static int limit_mt_check(const struct xt_mtchk_param *par)
{
	struct xt_rateinfo *r = par->matchinfo;
	struct xt_limit_priv *priv;

	/* Check for overflow. */
	if (r->burst == 0
	    || user2credits(r->avg * r->burst) < user2credits(r->avg)) {
		pr_info("Overflow, try lower: %u/%u\n",
			r->avg, r->burst);
		return -ERANGE;
	}

	priv = kmalloc(sizeof(*priv), GFP_KERNEL);
	if (priv == NULL)
		return -ENOMEM;

	/* For SMP, we only want to use one set of state. */
	r->master = priv;
	if (r->cost == 0) {
		/* User avg in seconds * XT_LIMIT_SCALE: convert to jiffies *
		   128. */
		priv->prev = jiffies;
		priv->credit = user2credits(r->avg * r->burst); /* Credits full. */
		r->credit_cap = user2credits(r->avg * r->burst); /* Credits full. */
		r->cost = user2credits(r->avg);
	}
	return 0;
}

static void limit_mt_destroy(const struct xt_mtdtor_param *par)
{
	const struct xt_rateinfo *info = par->matchinfo;

	kfree(info->master);
}

#ifdef CONFIG_COMPAT
struct compat_xt_rateinfo {
	u_int32_t avg;
	u_int32_t burst;

	compat_ulong_t prev;
	u_int32_t credit;
	u_int32_t credit_cap, cost;

	u_int32_t master;
};

/* To keep the full "prev" timestamp, the upper 32 bits are stored in the
 * master pointer, which does not need to be preserved. */
static void limit_mt_compat_from_user(void *dst, const void *src)
{
	const struct compat_xt_rateinfo *cm = src;
	struct xt_rateinfo m = {
		.avg		= cm->avg,
		.burst		= cm->burst,
		.prev		= cm->prev | (unsigned long)cm->master << 32,
		.credit		= cm->credit,
		.credit_cap	= cm->credit_cap,
		.cost		= cm->cost,
	};
	memcpy(dst, &m, sizeof(m));
}

static int limit_mt_compat_to_user(void __user *dst, const void *src)
{
	const struct xt_rateinfo *m = src;
	struct compat_xt_rateinfo cm = {
		.avg		= m->avg,
		.burst		= m->burst,
		.prev		= m->prev,
		.credit		= m->credit,
		.credit_cap	= m->credit_cap,
		.cost		= m->cost,
		.master		= m->prev >> 32,
	};
	return copy_to_user(dst, &cm, sizeof(cm)) ? -EFAULT : 0;
}
#endif /* CONFIG_COMPAT */

static struct xt_match limit_mt_reg __read_mostly = {
	.name             = "limit",
	.revision         = 0,
	.family           = NFPROTO_UNSPEC,
	.match            = limit_mt,
	.checkentry       = limit_mt_check,
	.destroy          = limit_mt_destroy,
	.matchsize        = sizeof(struct xt_rateinfo),
#ifdef CONFIG_COMPAT
	.compatsize       = sizeof(struct compat_xt_rateinfo),
	.compat_from_user = limit_mt_compat_from_user,
	.compat_to_user   = limit_mt_compat_to_user,
#endif
	.me               = THIS_MODULE,
};

static int __init limit_mt_init(void)
{
	return xt_register_match(&limit_mt_reg);
}

static void __exit limit_mt_exit(void)
{
	xt_unregister_match(&limit_mt_reg);
}

module_init(limit_mt_init);
module_exit(limit_mt_exit);<|MERGE_RESOLUTION|>--- conflicted
+++ resolved
@@ -5,12 +5,9 @@
  * it under the terms of the GNU General Public License version 2 as
  * published by the Free Software Foundation.
  */
-<<<<<<< HEAD
 #define pr_fmt(fmt) KBUILD_MODNAME ": " fmt
-=======
 
 #include <linux/slab.h>
->>>>>>> ab930471
 #include <linux/module.h>
 #include <linux/skbuff.h>
 #include <linux/spinlock.h>
